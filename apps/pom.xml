<?xml version="1.0" encoding="UTF-8"?>
<!--

    Licensed to the Apache Software Foundation (ASF) under one
    or more contributor license agreements.  See the NOTICE file
    distributed with this work for additional information
    regarding copyright ownership.  The ASF licenses this file
    to you under the Apache License, Version 2.0 (the
    "License"); you may not use this file except in compliance
    with the License.  You may obtain a copy of the License at

      http://www.apache.org/licenses/LICENSE-2.0

    Unless required by applicable law or agreed to in writing,
    software distributed under the License is distributed on an
    "AS IS" BASIS, WITHOUT WARRANTIES OR CONDITIONS OF ANY
    KIND, either express or implied.  See the License for the
    specific language governing permissions and limitations
    under the License.

-->
<project xmlns="http://maven.apache.org/POM/4.0.0" xmlns:xsi="http://www.w3.org/2001/XMLSchema-instance" xsi:schemaLocation="http://maven.apache.org/POM/4.0.0 http://maven.apache.org/xsd/maven-4.0.0.xsd">
  <modelVersion>4.0.0</modelVersion>

  <parent>
    <groupId>org.apache.apex</groupId>
    <artifactId>malhar</artifactId>
<<<<<<< HEAD
    <version>3.1.0</version>
=======
    <version>3.4.0-incubating-SNAPSHOT</version>
>>>>>>> d23e2834
  </parent>

  <artifactId>malhar-apps</artifactId>
  <name>Apache Apex Malhar (incubating) Apps</name>
  <packaging>pom</packaging>

  <modules>
    <module>logstream</module>
  </modules>

  <properties>
<<<<<<< HEAD
    <!-- change this if you desire to use a different version of DataTorrent -->
    <datatorrent.version>3.1.0</datatorrent.version>
    <datatorrent.apppackage.classpath>lib/*.jar</datatorrent.apppackage.classpath>
=======
    <apex.apppackage.classpath>lib/*.jar</apex.apppackage.classpath>
>>>>>>> d23e2834
    <maven.deploy.skip>true</maven.deploy.skip>
    <maven.install.skip>true</maven.install.skip>
  </properties>

  <profiles>
    <profile>
      <id>apps-plugin-activation</id>
      <activation>
        <file>
          <exists>${basedir}/src/main</exists>
        </file>
      </activation>
  <build>
    <pluginManagement>
      <plugins>
        <plugin>
          <artifactId>maven-eclipse-plugin</artifactId>
          <version>2.9</version>
          <configuration>
            <downloadSources>true</downloadSources>
          </configuration>
        </plugin>
        <plugin>
          <artifactId>maven-compiler-plugin</artifactId>
          <version>2.3.2</version>
          <configuration>
            <encoding>UTF-8</encoding>
            <source>1.7</source>
            <target>1.7</target>
            <debug>true</debug>
            <optimize>false</optimize>
            <showDeprecation>true</showDeprecation>
            <showWarnings>true</showWarnings>
          </configuration>
        </plugin>
        <plugin>
          <artifactId>maven-dependency-plugin</artifactId>
          <version>2.8</version>
          <executions>
            <execution>
              <id>copy-dependencies</id>
              <phase>none</phase>
              <!--phase>prepare-package</phase-->
              <goals>
                <goal>copy-dependencies</goal>
              </goals>
              <configuration>
                <outputDirectory>target/deps</outputDirectory>
                <includeScope>runtime</includeScope>
              </configuration>
            </execution>
          </executions>
        </plugin>
        <plugin>
          <artifactId>maven-assembly-plugin</artifactId>
          <executions>
            <execution>
              <id>app-package-assembly</id>
              <phase>package</phase>
              <goals>
                <goal>single</goal>
              </goals>
              <configuration>
                <finalName>${project.artifactId}-${project.version}-apexapp</finalName>
                <appendAssemblyId>false</appendAssemblyId>
                <descriptors>
                  <descriptor>src/assemble/appPackage.xml</descriptor>
                </descriptors>
                <archiverConfig>
                  <defaultDirectoryMode>0755</defaultDirectoryMode>
                </archiverConfig>
                <archive>
                  <manifestEntries>
                    <Class-Path>${apex.apppackage.classpath}</Class-Path>
                    <DT-Engine-Version>${apex.core.version}</DT-Engine-Version>
                    <DT-App-Package-Name>${project.artifactId}</DT-App-Package-Name>
                    <DT-App-Package-Group-Id>${project.groupId}</DT-App-Package-Group-Id>
                    <DT-App-Package-Version>${project.version}</DT-App-Package-Version>
                    <DT-App-Package-Display-Name>${project.name}</DT-App-Package-Display-Name>
                    <DT-App-Package-Description>${project.description}</DT-App-Package-Description>
                  </manifestEntries>
                </archive>
              </configuration>
            </execution>
          </executions>
        </plugin>
        <plugin>
          <artifactId>maven-antrun-plugin</artifactId>
          <version>1.7</version>
          <executions>
            <execution>
              <phase>package</phase>
              <configuration>
                <target>
                  <move file="${project.build.directory}/${project.artifactId}-${project.version}-apexapp.jar"
                        tofile="${project.build.directory}/${project.artifactId}-${project.version}.apa" />
                </target>
              </configuration>
              <goals>
                <goal>run</goal>
              </goals>
            </execution>
          </executions>
        </plugin>
        <plugin>
          <groupId>org.codehaus.mojo</groupId>
          <artifactId>build-helper-maven-plugin</artifactId>
          <version>1.9.1</version>
          <executions>
            <execution>
              <id>attach-artifacts</id>
              <phase>package</phase>
              <goals>
                <goal>attach-artifact</goal>
              </goals>
              <configuration>
                <artifacts>
                  <artifact>
                    <file>target/${project.artifactId}-${project.version}.apa</file>
                    <type>apa</type>
                  </artifact>
                </artifacts>
                <skipAttach>false</skipAttach>
              </configuration>
            </execution>
          </executions>
        </plugin>
      </plugins>
    </pluginManagement>
  </build>
    </profile>
  </profiles>
</project><|MERGE_RESOLUTION|>--- conflicted
+++ resolved
@@ -25,11 +25,7 @@
   <parent>
     <groupId>org.apache.apex</groupId>
     <artifactId>malhar</artifactId>
-<<<<<<< HEAD
-    <version>3.1.0</version>
-=======
     <version>3.4.0-incubating-SNAPSHOT</version>
->>>>>>> d23e2834
   </parent>
 
   <artifactId>malhar-apps</artifactId>
@@ -41,13 +37,7 @@
   </modules>
 
   <properties>
-<<<<<<< HEAD
-    <!-- change this if you desire to use a different version of DataTorrent -->
-    <datatorrent.version>3.1.0</datatorrent.version>
-    <datatorrent.apppackage.classpath>lib/*.jar</datatorrent.apppackage.classpath>
-=======
     <apex.apppackage.classpath>lib/*.jar</apex.apppackage.classpath>
->>>>>>> d23e2834
     <maven.deploy.skip>true</maven.deploy.skip>
     <maven.install.skip>true</maven.install.skip>
   </properties>
