/*
 * Copyright (c) 2013 DataTorrent, Inc. ALL Rights Reserved.
 *
 * Licensed under the Apache License, Version 2.0 (the "License");
 * you may not use this file except in compliance with the License.
 * You may obtain a copy of the License at
 *
 *   http://www.apache.org/licenses/LICENSE-2.0
 *
 * Unless required by applicable law or agreed to in writing, software
 * distributed under the License is distributed on an "AS IS" BASIS,
 * WITHOUT WARRANTIES OR CONDITIONS OF ANY KIND, either express or implied.
 * See the License for the specific language governing permissions and
 * limitations under the License.
 */
package com.datatorrent.demos.mobile;

import com.datatorrent.api.BaseOperator;
import com.datatorrent.api.Context.OperatorContext;
import com.datatorrent.api.DefaultInputPort;
import com.datatorrent.api.DefaultOutputPort;
import com.datatorrent.api.annotation.InputPortFieldAnnotation;
import com.datatorrent.api.annotation.OutputPortFieldAnnotation;
import com.datatorrent.lib.util.HighLow;
import com.google.common.base.Preconditions;
import com.google.common.base.Strings;
import com.google.common.collect.Maps;
import com.google.common.collect.Sets;
import org.slf4j.Logger;
import org.slf4j.LoggerFactory;

import javax.validation.constraints.Min;
import java.util.HashMap;
import java.util.Map;
import java.util.Random;
import java.util.Set;

/**
 *
 * Takes in a stream via input port "data". Inverts the kindex and sends out the tuple on output port "kindex". Takes in specific queries on query port
 * and outputs the data in the cache through console port on receiving the tuple and on each subsequent end_of_window tuple<p>
 *
 * @since 0.3.2
 */
public class PhoneMovementGenerator extends BaseOperator
{
  private static Logger log = LoggerFactory.getLogger(PhoneMovementGenerator.class);

  @InputPortFieldAnnotation(name = "data")
  public final transient DefaultInputPort<Integer> data = new DefaultInputPort<Integer>()
  {
    @Override
    public void process(Integer tuple)
    {
      HighLow<Integer> loc = gps.get(tuple);
      if (loc == null) {
        loc = new HighLow(random.nextInt(range), random.nextInt(range));
        gps.put(tuple, loc);
      }
      int xloc = loc.getHigh().intValue();
      int yloc = loc.getLow().intValue();
      int state = rotate % 4;

      // Compute new location
      int delta = random.nextInt(100);
      if (delta >= threshold) {
        if (state < 2) {
          xloc++;
        }
        else {
          xloc--;
        }
        if (xloc < 0) {
          xloc += range;
        }
      }
      delta = random.nextInt(100);
      if (delta >= threshold) {
        if ((state == 1) || (state == 3)) {
          yloc++;
        }
        else {
          yloc--;
        }
        if (yloc < 0) {
          yloc += range;
        }
      }
      xloc = xloc % range;
      yloc = yloc % range;

      // Set new location
      HighLow<Integer> nloc = newgps.get(tuple);
      if (nloc == null) {
        newgps.put(tuple, new HighLow(xloc, yloc));
      }
      else {
        nloc.setHigh(xloc);
        nloc.setLow(yloc);
      }
      rotate++;
    }
  };

  @InputPortFieldAnnotation(name="phoneQuery", optional=true)
  public final transient DefaultInputPort<Map<String,String>> phoneQuery = new DefaultInputPort<Map<String,String>>()
  {
    @Override
    public void process(Map<String,String> tuple)
    {
      log.info("new query: " + tuple);
      String command = tuple.get(KEY_COMMAND);
      if (command != null) {
        if (command.equals(COMMAND_ADD)) {
          String phoneStr= tuple.get(KEY_PHONE);
          registerPhone(phoneStr);
        }
        else if (command.equals(COMMAND_ADD_RANGE)) {
          registerPhoneRange(tuple.get(KEY_START_PHONE), tuple.get(KEY_END_PHONE));
        }
        else if (command.equals(COMMAND_DELETE)) {
          String phoneStr= tuple.get(KEY_PHONE);
          deregisterPhone(phoneStr);
        }
        else if (command.equals(COMMAND_CLEAR)) {
          clearPhones();
        }
      }
    }
  };

  public static final String KEY_COMMAND = "command";
  public static final String KEY_PHONE = "phone";
  public static final String KEY_LOCATION = "location";
  public static final String KEY_REMOVED = "removed";
  public static final String KEY_START_PHONE = "startPhone";
  public static final String KEY_END_PHONE = "endPhone";

  public static final String COMMAND_ADD = "add";
  public static final String COMMAND_ADD_RANGE = "addRange";
  public static final String COMMAND_DELETE = "del";
  public static final String COMMAND_CLEAR = "clear";

  final Set<Integer> phone_register = Sets.newHashSet();

  private final transient HashMap<Integer, HighLow<Integer>> gps = new HashMap<Integer, HighLow<Integer>>();
  private final Random random = new Random();
  private int range = 50;
  private int threshold = 80;
  private int rotate = 0;

  private final transient HashMap<Integer, HighLow<Integer>> newgps = new HashMap<Integer, HighLow<Integer>>();

  @Min(0)
  public int getRange()
  {
    return range;
  }

  public void setRange(int i)
  {
    range = i;
  }

  @Min(0)
  public int getThreshold()
  {
    return threshold;
  }

  public void setThreshold(int i)
  {
    threshold = i;
  }

  private void registerPhone(String phoneStr)
  {
    // register the phone channel
    if (Strings.isNullOrEmpty(phoneStr))
      return;
    try {
      Integer phone = new Integer(phoneStr);
      registerSinglePhone(phone);
    } catch (NumberFormatException nfe) {
      log.warn("Invalid no: " + phoneStr);
    }
  }

  private void registerPhoneRange(String startPhoneStr, String endPhoneStr)
  {
    if (Strings.isNullOrEmpty(startPhoneStr) || Strings.isNullOrEmpty(endPhoneStr)) {
      log.warn("Invalid phone range %s, %s", startPhoneStr,endPhoneStr);
      return;
    }
    try {
      Integer startPhone = new Integer(startPhoneStr);
      Integer endPhone = new Integer(endPhoneStr);
      Preconditions.checkArgument(endPhone >= startPhone, "Invalid phone range %s, %s", startPhone, endPhone);
      for (int i = startPhone; i <= endPhone; i++) {
        registerSinglePhone(i);
      }
    } catch (NumberFormatException nfe) {
      log.warn("Invalid phone range <" + startPhoneStr + "," + endPhoneStr + ">");
    }
  }

  private void registerSinglePhone(int phone)
  {
    phone_register.add(phone);
    log.debug(String.format("Registered query id with phonenum \"%s\"", phone));
    emitQueryResult(phone);
  }

  private void deregisterPhone(String phoneStr)
  {
    if (Strings.isNullOrEmpty(phoneStr))
      return;
    try {
      Integer phone = new Integer(phoneStr);
      // simply remove the channel
      if (phone_register.contains(phone)) {
        phone_register.remove(phone);
        log.debug(String.format("Removing query id \"%s\"", phone));
        emitPhoneRemoved(phone);
      }
    } catch (NumberFormatException nfe) {
      log.warn("Invalid no: " + phoneStr);
    }
  }

  private void clearPhones() {
    phone_register.clear();
    log.info("Clearing phones");
  }

  @OutputPortFieldAnnotation(name = "locationQueryResult")
  public final transient DefaultOutputPort<Map<String, String>> locationQueryResult = new DefaultOutputPort<Map<String, String>>();

  @Override
  public void setup(OperatorContext context)
  {
  }

  /**
   * Emit all the data and clear the hash
   */
  @Override
  public void endWindow()
  {
    for (Map.Entry<Integer, HighLow<Integer>> e: newgps.entrySet()) {
      HighLow<Integer> loc = gps.get(e.getKey());
      if (loc == null) {
        gps.put(e.getKey(), e.getValue());
      }
      else {
        loc.setHigh(e.getValue().getHigh());
        loc.setLow(e.getValue().getLow());
      }
    }
    boolean found = false;
    for (Integer phone: phone_register) {
      emitQueryResult( phone);
      //log.debug(String.format("Query id is \"%s\", and phone is \"%d\"", p.getKey(), p.getValue()));
      found = true;
    }
    if (!found) {
      log.debug("No phone number");
    }
    newgps.clear();
  }

<<<<<<< HEAD
  private void emitQueryResult(Integer phone)
  {
    HighLow loc = gps.get(phone);
=======
  private void emitQueryResult(String queryId, Integer phone) {
    HighLow<Integer> loc = gps.get(phone);
>>>>>>> 1bba2458
    if (loc != null) {
      Map<String, String> queryResult = new HashMap<String, String>();
      queryResult.put(KEY_PHONE, String.valueOf(phone));
      queryResult.put(KEY_LOCATION, loc.toString());
      locationQueryResult.emit(queryResult);
    }
  }

  private void emitPhoneRemoved(Integer phone)
  {
    Map<String,String> removedResult= Maps.newHashMap();
    removedResult.put(KEY_PHONE, String.valueOf(phone));
    removedResult.put(KEY_REMOVED,"true");
    locationQueryResult.emit(removedResult);
  }

}<|MERGE_RESOLUTION|>--- conflicted
+++ resolved
@@ -54,7 +54,7 @@
     {
       HighLow<Integer> loc = gps.get(tuple);
       if (loc == null) {
-        loc = new HighLow(random.nextInt(range), random.nextInt(range));
+        loc = new HighLow<Integer>(random.nextInt(range), random.nextInt(range));
         gps.put(tuple, loc);
       }
       int xloc = loc.getHigh().intValue();
@@ -86,13 +86,13 @@
           yloc += range;
         }
       }
-      xloc = xloc % range;
-      yloc = yloc % range;
+      xloc %= range;
+      yloc %= range;
 
       // Set new location
       HighLow<Integer> nloc = newgps.get(tuple);
       if (nloc == null) {
-        newgps.put(tuple, new HighLow(xloc, yloc));
+        newgps.put(tuple, new HighLow<Integer>(xloc, yloc));
       }
       else {
         nloc.setHigh(xloc);
@@ -176,8 +176,9 @@
   private void registerPhone(String phoneStr)
   {
     // register the phone channel
-    if (Strings.isNullOrEmpty(phoneStr))
+    if (Strings.isNullOrEmpty(phoneStr)) {
       return;
+    }
     try {
       Integer phone = new Integer(phoneStr);
       registerSinglePhone(phone);
@@ -213,8 +214,9 @@
 
   private void deregisterPhone(String phoneStr)
   {
-    if (Strings.isNullOrEmpty(phoneStr))
+    if (Strings.isNullOrEmpty(phoneStr)) {
       return;
+    }
     try {
       Integer phone = new Integer(phoneStr);
       // simply remove the channel
@@ -269,14 +271,8 @@
     newgps.clear();
   }
 
-<<<<<<< HEAD
-  private void emitQueryResult(Integer phone)
-  {
-    HighLow loc = gps.get(phone);
-=======
-  private void emitQueryResult(String queryId, Integer phone) {
+  private void emitQueryResult(Integer phone) {
     HighLow<Integer> loc = gps.get(phone);
->>>>>>> 1bba2458
     if (loc != null) {
       Map<String, String> queryResult = new HashMap<String, String>();
       queryResult.put(KEY_PHONE, String.valueOf(phone));
