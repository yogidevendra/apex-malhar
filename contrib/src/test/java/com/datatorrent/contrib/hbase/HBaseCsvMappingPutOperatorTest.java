--- conflicted
+++ resolved
@@ -16,6 +16,7 @@
 package com.datatorrent.contrib.hbase;
 
 import java.io.IOException;
+
 import java.util.Collection;
 
 import org.junit.Assert;
@@ -27,7 +28,6 @@
 import com.datatorrent.api.Attribute.AttributeMap;
 import com.datatorrent.api.Context.OperatorContext;
 
-import com.datatorrent.lib.helper.OperatorContextTestHelper;
 
 public class HBaseCsvMappingPutOperatorTest {
   private static final Logger logger = LoggerFactory
@@ -47,7 +47,6 @@
       String s1 = "gillett,santaclara,cali,milindas";
       String s2= "aventferry,raleigh,nc,milind";
       csvMappingPutOperator.setMappingString("colfam0.street,colfam0.city,colfam0.state,row");
-<<<<<<< HEAD
       csvMappingPutOperator.setup(new OperatorContext() {
 
         @Override
@@ -78,9 +77,7 @@
 
         }
       });
-=======
-      csvMappingPutOperator.setup(new OperatorContextTestHelper.TestIdOperatorContext(0));
->>>>>>> 2cc627ea
+
       csvMappingPutOperator.beginWindow(0);
       csvMappingPutOperator.input.process(s);
       csvMappingPutOperator.input.process(s1);
