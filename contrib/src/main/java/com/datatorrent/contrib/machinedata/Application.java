/*
 * Copyright (c) 2013 DataTorrent, Inc. ALL Rights Reserved.
 *
 * Licensed under the Apache License, Version 2.0 (the "License");
 * you may not use this file except in compliance with the License.
 * You may obtain a copy of the License at
 *
 * http://www.apache.org/licenses/LICENSE-2.0
 *
 * Unless required by applicable law or agreed to in writing, software
 * distributed under the License is distributed on an "AS IS" BASIS,
 * WITHOUT WARRANTIES OR CONDITIONS OF ANY KIND, either express or implied.
 * See the License for the specific language governing permissions and
 * limitations under the License.
 */
package com.datatorrent.contrib.machinedata;

<<<<<<< HEAD
import org.slf4j.Logger;
import org.slf4j.LoggerFactory;

import org.apache.hadoop.conf.Configuration;

import com.datatorrent.api.*;
import com.datatorrent.api.Context.PortContext;
=======
import java.util.Map;

import com.datatorrent.api.Context;
import com.datatorrent.api.Context.OperatorContext;
import com.datatorrent.api.Context.PortContext;
import com.datatorrent.api.DAG;
import com.datatorrent.api.DAG.Locality;
import com.datatorrent.api.Operator;
>>>>>>> 53329b8b
import com.datatorrent.api.Operator.InputPort;
import com.datatorrent.api.Operator.OutputPort;
import com.datatorrent.api.StreamingApplication;
import com.datatorrent.contrib.machinedata.data.MachineKey;
import com.datatorrent.contrib.machinedata.data.ResourceType;
import com.datatorrent.contrib.machinedata.operator.CalculatorOperator;
import com.datatorrent.contrib.machinedata.operator.MachineInfoAveragingOperator;
import com.datatorrent.contrib.machinedata.operator.MachineInfoAveragingPrerequisitesOperator;

import com.datatorrent.contrib.redis.RedisOutputOperator;
import com.datatorrent.lib.io.ConsoleOutputOperator;
import com.datatorrent.lib.io.SmtpOutputOperator;
<<<<<<< HEAD
=======

import org.apache.hadoop.conf.Configuration;
import org.slf4j.Logger;
import org.slf4j.LoggerFactory;
>>>>>>> 53329b8b

/**
 * <p>
 * Resource monitor application.
 * </p>
 *
 * @since 0.3.5
 */
<<<<<<< HEAD
public class Application implements StreamingApplication {

    private static final Logger LOG = LoggerFactory.getLogger(Application.class);
    protected int streamingWindowSizeMilliSeconds = 1000; // 1 second
    //    protected int fileReadingWindowSizeMilliSeconds = 3000; // 3 second
    protected int tupleGeneratorWindowSizeMilliSeconds = 1000; // 1 second
    protected int appWindowCountMinute = 10;   // 10 seconds
    protected int compareAlertWindow = 15; // 1/4 minute
    private boolean isWebsocket = false;

    public RandomInformationTupleGenerator getRandomInformationTupleGenerator(String name, DAG dag) {
        RandomInformationTupleGenerator oper = dag.addOperator(name, RandomInformationTupleGenerator.class);
        dag.getOperatorMeta(name).getAttributes().put(Context.OperatorContext.APPLICATION_WINDOW_COUNT, appWindowCountMinute);
        return oper;
    }

    public MachineInfoBucketOperator getMachineInfoBucketOperator(String name, DAG dag) {
        return dag.addOperator(name, MachineInfoBucketOperator.class);
    }


    public MachineInfoAveragingPrerequisitesOperator getMachineInfoAveragingPrerequisitesOperator(String name, DAG dag) {
        MachineInfoAveragingPrerequisitesOperator oper = dag.addOperator(name, MachineInfoAveragingPrerequisitesOperator.class);
        dag.getOperatorMeta(name).getAttributes().put(Context.OperatorContext.APPLICATION_WINDOW_COUNT, appWindowCountMinute);
        return oper;
    }

    public MachineInfoAveragingOperator getMachineInfoAveragingOperator(String name, DAG dag) {
        MachineInfoAveragingOperator oper = dag.addOperator(name, MachineInfoAveragingOperator.class);
        dag.getOperatorMeta(name).getAttributes().put(Context.OperatorContext.APPLICATION_WINDOW_COUNT, appWindowCountMinute);
        return oper;
    }

    public AlertGeneratorOperator getAlertGeneratorOperator(String name, DAG dag) {
        AlertGeneratorOperator oper = dag.addOperator(name, AlertGeneratorOperator.class);
        dag.getOperatorMeta(name).getAttributes().put(Context.OperatorContext.APPLICATION_WINDOW_COUNT, appWindowCountMinute);
        return oper;
    }

    public RedisOutputOperator<MachineKey, Double> getRedisOutputOperator(String name, DAG dag, Configuration conf, int database) {
        RedisOutputOperator<MachineKey, Double> oper = dag.addOperator(name, new RedisOutputOperator<MachineKey, Double>());
        String host = conf.get("machinedata.redis.host", "localhost");
        int port = conf.getInt("machinedata.redis.port", 6379);
        oper.setHost(host);
        oper.setPort(port);
        oper.setDatabase(database);
        dag.getOperatorMeta(name).getAttributes().put(Context.OperatorContext.APPLICATION_WINDOW_COUNT, appWindowCountMinute);
        return oper;
    }

    public InputPort<Object> getConsole(String name, DAG dag, String prefix) {
        ConsoleOutputOperator oper = dag.addOperator(name, ConsoleOutputOperator.class);
        oper.setStringFormat(prefix + ": %s");
        return oper.input;
    }

    public ConsoleOutputOperator getConsoleOperator(String name, DAG dag, String prefix) {
        ConsoleOutputOperator oper = dag.addOperator(name, ConsoleOutputOperator.class);
        oper.setStringFormat(prefix + ": %s");
        return oper;
    }
=======
>>>>>>> 53329b8b

@SuppressWarnings("unused")
public class Application implements StreamingApplication
{


  private static final Logger LOG = LoggerFactory.getLogger(Application.class);
  protected int streamingWindowSizeMilliSeconds = 1000; // 1 second
  protected int appWindowCountMinute = 5; // 10 seconds
  protected int compareAlertWindow = 15; // 1/4 minute
  private boolean isWebsocket = false;
  private int QUEUE_CAPACITY = 32 * 1024;

  /**
   * This method returns new InputReceiver Operator
   * @param name the name of the operator in DAG
   * @param dag the DAG instance
   * @return InputReceiver
   */
  private InputReceiver getRandomInformationTupleGenerator(String name, DAG dag)
  {
    InputReceiver oper = dag.addOperator(name, InputReceiver.class);
    dag.setAttribute(oper, Context.OperatorContext.APPLICATION_WINDOW_COUNT, appWindowCountMinute);
    return oper;
  }

  /**
   * This method returns new MachineInfoAveragingPrerequisitesOperator Operator
   * @param name the name of the operator in DAG
   * @param dag the DAG instance
   * @return MachineInfoAveragingPrerequisitesOperator
   */
  private MachineInfoAveragingPrerequisitesOperator getMachineInfoAveragingPrerequisitesOperator(String name, DAG dag)
  {
    MachineInfoAveragingPrerequisitesOperator oper = dag.addOperator(name, MachineInfoAveragingPrerequisitesOperator.class);
    dag.setAttribute(oper, Context.OperatorContext.APPLICATION_WINDOW_COUNT, appWindowCountMinute);
    return oper;
  }

  /**
   * This method returns new MachineInfoAveragingOperator Operator
   * @param name the name of the operator in DAG
   * @param dag the DAG instance
   * @return MachineInfoAveragingOperator
   */
  private MachineInfoAveragingOperator getMachineInfoAveragingOperator(String name, DAG dag)
  {
    MachineInfoAveragingOperator oper = dag.addOperator(name, MachineInfoAveragingOperator.class);
    dag.setAttribute(oper, Context.OperatorContext.APPLICATION_WINDOW_COUNT, appWindowCountMinute);
    return oper;
  }

  /**
   * This method returns new RedisOutputOperator Operator
   * @param name the name of the operator in DAG
   * @param dag the DAG instance
   * @param conf the configuration object
   * @param database the database instance id
   * @return RedisOutputOperator
   */
  private RedisOutputOperator<MachineKey, Map<String, String>> getRedisOutputOperator(String name, DAG dag, Configuration conf, int database)
  {
    RedisOutputOperator<MachineKey, Map<String, String>> oper = dag.addOperator(name, new RedisOutputOperator<MachineKey, Map<String, String>>());
    String host = conf.get("machinedata.redis.host", "localhost");
    int port = conf.getInt("machinedata.redis.port", 6379);
    oper.setHost(host);
    oper.setPort(port);
    oper.setDatabase(database);
    dag.setAttribute(oper, Context.OperatorContext.APPLICATION_WINDOW_COUNT, appWindowCountMinute);
    return oper;
  }

  /**
   * This method returns new SmtpOutputOperator Operator
   * @param name the name of the operator in DAG
   * @param dag the DAG instance
   * @param conf the configuration object
   * @return SmtpOutputOperator
   */
  private SmtpOutputOperator getSmtpOutputOperator(String name, DAG dag, Configuration conf)
  {
    SmtpOutputOperator mailOper = new SmtpOutputOperator();

    String from = conf.get("machinedata.smtp.from", "admin@datatorrent.com");
    String recipient = conf.get("machinedata.smtp.recipient", "atul@datatorrent.com");
    String subject = conf.get("machinedata.smtp.subject", "Alert!!!");
    String content = conf.get("machinedata.smtp.content", "{}");
    String host = conf.get("machinedata.smtp.host", "localhost");
    int port = conf.getInt("machinedata.smtp.port", 25);
    boolean useSsl = conf.getBoolean("machinedata.smtp.ssl", false);

    mailOper.setFrom(from);
    mailOper.addRecipient(SmtpOutputOperator.RecipientType.TO, recipient);
    mailOper.setSubject(subject);
    mailOper.setContent(content);
    mailOper.setSmtpHost(host);
    mailOper.setSmtpPort(port);
    // mailOper.setSmtpUserName(userName);
    // mailOper.setSmtpPassword(password);
    mailOper.setUseSsl(useSsl);

    dag.addOperator(name, mailOper);

    return mailOper;

  }

  /**
   * This methods the QUEUE_CAPACITY for the given InputPort
   * @param dag the DAG instance
   * @param inputPort the InputPort whose QUEUE_CAPACITY has to be updated
   */
  private void setDefaultInputPortQueueCapacity(DAG dag, InputPort inputPort)
  {
    dag.setInputPortAttribute(inputPort, PortContext.QUEUE_CAPACITY, QUEUE_CAPACITY);
  }

  /**
   * This methods the QUEUE_CAPACITY for the given OutputPort
   * @param dag the DAG instance
   * @param outputPort the OutputPort whose QUEUE_CAPACITY has to be updated
   */
  private void setDefaultOutputPortQueueCapacity(DAG dag, OutputPort outputPort)
  {
    dag.setOutputPortAttribute(outputPort, PortContext.QUEUE_CAPACITY, QUEUE_CAPACITY);
  }

  /**
   * This function sets up the DAG for calculating the average
   * @param dag the DAG instance
   * @param conf the configuration instance
   * @return MachineInfoAveragingPrerequisitesOperator
   */
  private MachineInfoAveragingPrerequisitesOperator addAverageCalculation(DAG dag, Configuration conf)
  {
    MachineInfoAveragingPrerequisitesOperator prereqAverageOper = getMachineInfoAveragingPrerequisitesOperator("PrereqAverage", dag);
    dag.setInputPortAttribute(prereqAverageOper.inputPort, PortContext.PARTITION_PARALLEL, true);
    dag.setAttribute(prereqAverageOper, Context.OperatorContext.APPLICATION_WINDOW_COUNT, appWindowCountMinute);

    setDefaultInputPortQueueCapacity(dag, prereqAverageOper.inputPort);
    setDefaultOutputPortQueueCapacity(dag, prereqAverageOper.outputPort);

    int partitions = conf.getInt(Application.class.getName() + ".averagePartitions", 2);
    MachineInfoAveragingOperator averageOperator = getMachineInfoAveragingOperator("Average", dag);
    dag.setAttribute(averageOperator,OperatorContext.INITIAL_PARTITION_COUNT, partitions);
    setDefaultInputPortQueueCapacity(dag, averageOperator.inputPort);
    setDefaultOutputPortQueueCapacity(dag, averageOperator.outputPort);

    RedisOutputOperator<MachineKey, Map<String, String>> redisAvgOperator = getRedisOutputOperator("RedisAverageOutput", dag, conf, conf.getInt("machinedata.redis.db", 5));
    setDefaultInputPortQueueCapacity(dag, redisAvgOperator.inputInd);
    dag.setInputPortAttribute(redisAvgOperator.inputInd, PortContext.PARTITION_PARALLEL, true);
    dag.addStream("avg_output", averageOperator.outputPort, redisAvgOperator.inputInd);

    SmtpOutputOperator smtpOutputOperator = getSmtpOutputOperator("SmtpAvgOperator", dag, conf);

    dag.addStream("inter_avg", prereqAverageOper.outputPort, averageOperator.inputPort);
    dag.addStream("avg_alert_mail", averageOperator.smtpAlert, smtpOutputOperator.input);

    return prereqAverageOper;

  }

  /**
   * This function sets up the DAG for calculating the percentile/sd/max/min
   * @param dag the DAG instance
   * @param conf the configuration instance
   * @return CalculatorOperator
   */
  private CalculatorOperator addCalculator(DAG dag, Configuration conf)
  {
    CalculatorOperator oper = dag.addOperator("Calculator", CalculatorOperator.class);
    dag.setAttribute(oper, Context.OperatorContext.APPLICATION_WINDOW_COUNT, appWindowCountMinute);
    int partitions = conf.getInt(Application.class.getName() + ".calculatorPartitions", 5);
    dag.setAttribute(oper, OperatorContext.INITIAL_PARTITION_COUNT, partitions);

    setDefaultInputPortQueueCapacity(dag, oper.dataPort);

    // Percentile
    setDefaultOutputPortQueueCapacity(dag, oper.percentileOutputPort);

    ConsoleOutputOperator console = dag.addOperator("console_percentile", ConsoleOutputOperator.class);
    setDefaultInputPortQueueCapacity(dag, console.input);
    console.silent = true;
    dag.addStream("percentile_output", oper.percentileOutputPort, console.input);
    // TODO: Change back to Redis
//    RedisOutputOperator redisPercentileOutput = getRedisOutputOperator("RedisPercentileOutput", dag, conf, conf.getInt("machinedata.percentile.redis.db", 34));
//    setDefaultInputPortQueueCapacity(dag, redisPercentileOutput.inputInd);
//    dag.addStream("percentile_output", oper.percentileOutputPort, redisPercentileOutput.inputInd);

    // SD
    setDefaultOutputPortQueueCapacity(dag, oper.sdOutputPort);
    ConsoleOutputOperator console1 = dag.addOperator("console_sd", ConsoleOutputOperator.class);
    setDefaultInputPortQueueCapacity(dag, console1.input);
    console.silent = true;
    dag.addStream("sd_output", oper.sdOutputPort, console1.input);

    // TODO: Change back to redis
//    RedisOutputOperator redisSDOperator = getRedisOutputOperator("RedisSDOutput", dag, conf, conf.getInt("machinedata.sd.redis.db", 33));
//    setDefaultInputPortQueueCapacity(dag, redisSDOperator.inputInd);
//    dag.addStream("sd_output", oper.sdOutputPort, redisSDOperator.inputInd);

    // Max
    setDefaultOutputPortQueueCapacity(dag, oper.maxOutputPort);

    ConsoleOutputOperator console2 = dag.addOperator("console_max", ConsoleOutputOperator.class);
    setDefaultInputPortQueueCapacity(dag, console2.input);
    console.silent = true;
    dag.addStream("max_output", oper.maxOutputPort, console2.input);

    /*TODO: change back to Redis
    RedisOutputOperator redisMaxOutput = getRedisOutputOperator("RedisMaxOutput", dag, conf, conf.getInt("machinedata.max.redis.db", 32));
    setDefaultInputPortQueueCapacity(dag, redisMaxOutput.inputInd);
    dag.addStream("max_output", oper.maxOutputPort, redisMaxOutput.inputInd);
    */

    SmtpOutputOperator smtpOutputOperator = getSmtpOutputOperator("SmtpCalcOperator", dag, conf);
    dag.addStream("calc_alert_mail", oper.smtpAlert, smtpOutputOperator.input);

    return oper;
  }

  /**
   * Create the DAG
   */
  @Override
  public void populateDAG(DAG dag, Configuration conf)
  {

    int partitions = conf.getInt(Application.class.getName() + ".partitions", 1);
    int unifier_count = conf.getInt(Application.class.getName() + ".unifier_count", 2);

    dag.setAttribute(DAG.APPLICATION_NAME, "MachineData-DemoApplication");
    dag.setAttribute(DAG.DEBUG, false);
    dag.setAttribute(DAG.STREAMING_WINDOW_SIZE_MILLIS, streamingWindowSizeMilliSeconds);

    InputReceiver randomGen = getRandomInformationTupleGenerator("InputReceiver", dag);
    setDefaultOutputPortQueueCapacity(dag, randomGen.outputInline);
    dag.setAttribute(randomGen, OperatorContext.INITIAL_PARTITION_COUNT, partitions);

    DimensionGenerator dimensionGenerator = dag.addOperator("GenerateDimensions", DimensionGenerator.class);
    dag.setAttribute(dimensionGenerator, Context.OperatorContext.APPLICATION_WINDOW_COUNT, appWindowCountMinute);    
    setDefaultOutputPortQueueCapacity(dag, dimensionGenerator.outputInline);
    setDefaultOutputPortQueueCapacity(dag, dimensionGenerator.output);
    setDefaultInputPortQueueCapacity(dag, dimensionGenerator.inputPort);
    dag.addStream("generate_dimensions",randomGen.outputInline,dimensionGenerator.inputPort).setLocality(Locality.CONTAINER_LOCAL);
    dag.setInputPortAttribute(dimensionGenerator.inputPort, PortContext.PARTITION_PARALLEL, true);


    if (conf.getBoolean("machinedata.calculate.average", true)) {
      MachineInfoAveragingPrerequisitesOperator prereqAverageOper = addAverageCalculation(dag, conf);
      dag.addStream("prereq_calculation", dimensionGenerator.outputInline, prereqAverageOper.inputPort).setLocality(Locality.THREAD_LOCAL);
      dag.setOutputPortAttribute(prereqAverageOper.outputPort, PortContext.UNIFIER_LIMIT,unifier_count);
    }


    /*
    CalculatorOperator calculatorOperator = addCalculator(dag, conf);
    dag.addStream("dimension_generator_to_calculator", dimensionGenerator.output, calculatorOperator.dataPort);

    if (conf.getBoolean("machinedata.calculate.percentile", false)) {
      calculatorOperator.setComputePercentile(true);
    }

    if (conf.getBoolean("machinedata.calculate.sd", false)) {
      calculatorOperator.setComputeSD(true);
    }


    if (conf.getBoolean("machinedata.calculate.max", false)) {
      calculatorOperator.setComputeMax(true);
    }
    */

<<<<<<< HEAD
    private CalculatorOperator addCalculator(DAG dag, Configuration conf){
        CalculatorOperator oper = dag.addOperator("Calculator",CalculatorOperator.class);
        dag.getOperatorMeta("Calculator").getAttributes().put(Context.OperatorContext.APPLICATION_WINDOW_COUNT, appWindowCountMinute);
        //dag.setAttribute(oper, OperatorContext.INITIAL_PARTITION_COUNT,5);

        setDefaultInputPortQueueCapacity(dag,oper.dataPort);

        //Percentile
        setDefaultOutputPortQueueCapacity(dag,oper.percentileOutputPort);
        // the author of this code please fix these warnings
        RedisOutputOperator redisPercentileOutput= getRedisOutputOperator("RedisPercentileOutput", dag,conf,conf.getInt("machinedata.percentile.redis.db",14));
        setDefaultInputPortQueueCapacity(dag,redisPercentileOutput.inputInd);
        dag.addStream("percentile_output", oper.percentileOutputPort,redisPercentileOutput.inputInd);

        //SD
        setDefaultOutputPortQueueCapacity(dag, oper.sdOutputPort);
        RedisOutputOperator redisSDOperator= getRedisOutputOperator("RedisSDOutput", dag,conf,conf.getInt("machinedata.sd.redis.db",13));
        setDefaultInputPortQueueCapacity(dag,redisSDOperator.inputInd);
        dag.addStream("sd_output", oper.sdOutputPort,redisSDOperator.inputInd);

        //Max
        setDefaultOutputPortQueueCapacity(dag, oper.maxOutputPort);
        RedisOutputOperator redisMaxOutput= getRedisOutputOperator("RedisMaxOutput", dag,conf,conf.getInt("machinedata.max.redis.db",12));
        setDefaultInputPortQueueCapacity(dag,redisMaxOutput.inputInd);
        dag.addStream("max_output", oper.maxOutputPort,redisMaxOutput.inputInd);

        SmtpOutputOperator smtpOutputOperator = getSmtpOutputOperator("SmtpCalcOperator", dag, conf);
        dag.addStream("calc_alert_mail", oper.smtpAlert,smtpOutputOperator.input);

        return oper;
    }

    /**
     * Create the DAG
     */
    @SuppressWarnings("unchecked")
    @Override
    public void populateDAG(DAG dag, Configuration conf) {

        if (LAUNCHMODE_YARN.equals(conf.get(DAG.LAUNCH_MODE))) {
            // settings only affect distributed mode
          if (dag.getAttributes().get(DAGContext.CONTAINER_MEMORY_MB) == null) {
              dag.getAttributes().put(DAG.CONTAINER_MEMORY_MB, 2048);
          }
          if (dag.getAttributes().get(DAGContext.MASTER_MEMORY_MB) == null) {
            dag.getAttributes().put(DAG.MASTER_MEMORY_MB, 1024);
          }
            //dag.getAttributes().put(DAG.CONTAINERS_MAX_COUNT).setIfAbsent(1);
        } else if (LAUNCHMODE_LOCAL.equals(conf.get(DAG.LAUNCH_MODE))) {
        }

        dag.setAttribute(DAG.APPLICATION_NAME, "MachineData-DemoApplication");
        dag.setAttribute(DAG.DEBUG, false);
        dag.getAttributes().put(DAG.STREAMING_WINDOW_SIZE_MILLIS, streamingWindowSizeMilliSeconds);

        RandomInformationTupleGenerator randomGen = getRandomInformationTupleGenerator("RandomInfoGenerator", dag);
        setDefaultOutputPortQueueCapacity(dag,randomGen.outputInline);
        setDefaultOutputPortQueueCapacity(dag,randomGen.output);

        //dag.setAttribute(randomGen, OperatorContext.INITIAL_PARTITION_COUNT, 16);

        if(conf.getBoolean("machinedata.calculate.average",true)){
            MachineInfoAveragingPrerequisitesOperator prereqAverageOper=addAverageCalculation(dag, conf);
            dag.addStream("random_to_avg", randomGen.outputInline, prereqAverageOper.inputPort).setLocality(DAG.Locality.CONTAINER_LOCAL);
        }

        CalculatorOperator calculatorOperator =addCalculator(dag,conf);
        dag.addStream("random_to_calculator", randomGen.output,calculatorOperator.dataPort);

        if(conf.getBoolean("machinedata.calculate.percentile",false)){
             calculatorOperator.setComputePercentile(true);
        }

        if(conf.getBoolean("machinedata.calculate.sd",false)){
            calculatorOperator.setComputeSD(true);
        }

        if(conf.getBoolean("machinedata.calculate.max",false)){
            calculatorOperator.setComputeMax(true);
        }
    }
=======
  }
>>>>>>> 53329b8b
}<|MERGE_RESOLUTION|>--- conflicted
+++ resolved
@@ -15,15 +15,6 @@
  */
 package com.datatorrent.contrib.machinedata;
 
-<<<<<<< HEAD
-import org.slf4j.Logger;
-import org.slf4j.LoggerFactory;
-
-import org.apache.hadoop.conf.Configuration;
-
-import com.datatorrent.api.*;
-import com.datatorrent.api.Context.PortContext;
-=======
 import java.util.Map;
 
 import com.datatorrent.api.Context;
@@ -32,7 +23,6 @@
 import com.datatorrent.api.DAG;
 import com.datatorrent.api.DAG.Locality;
 import com.datatorrent.api.Operator;
->>>>>>> 53329b8b
 import com.datatorrent.api.Operator.InputPort;
 import com.datatorrent.api.Operator.OutputPort;
 import com.datatorrent.api.StreamingApplication;
@@ -45,13 +35,10 @@
 import com.datatorrent.contrib.redis.RedisOutputOperator;
 import com.datatorrent.lib.io.ConsoleOutputOperator;
 import com.datatorrent.lib.io.SmtpOutputOperator;
-<<<<<<< HEAD
-=======
 
 import org.apache.hadoop.conf.Configuration;
 import org.slf4j.Logger;
 import org.slf4j.LoggerFactory;
->>>>>>> 53329b8b
 
 /**
  * <p>
@@ -60,70 +47,6 @@
  *
  * @since 0.3.5
  */
-<<<<<<< HEAD
-public class Application implements StreamingApplication {
-
-    private static final Logger LOG = LoggerFactory.getLogger(Application.class);
-    protected int streamingWindowSizeMilliSeconds = 1000; // 1 second
-    //    protected int fileReadingWindowSizeMilliSeconds = 3000; // 3 second
-    protected int tupleGeneratorWindowSizeMilliSeconds = 1000; // 1 second
-    protected int appWindowCountMinute = 10;   // 10 seconds
-    protected int compareAlertWindow = 15; // 1/4 minute
-    private boolean isWebsocket = false;
-
-    public RandomInformationTupleGenerator getRandomInformationTupleGenerator(String name, DAG dag) {
-        RandomInformationTupleGenerator oper = dag.addOperator(name, RandomInformationTupleGenerator.class);
-        dag.getOperatorMeta(name).getAttributes().put(Context.OperatorContext.APPLICATION_WINDOW_COUNT, appWindowCountMinute);
-        return oper;
-    }
-
-    public MachineInfoBucketOperator getMachineInfoBucketOperator(String name, DAG dag) {
-        return dag.addOperator(name, MachineInfoBucketOperator.class);
-    }
-
-
-    public MachineInfoAveragingPrerequisitesOperator getMachineInfoAveragingPrerequisitesOperator(String name, DAG dag) {
-        MachineInfoAveragingPrerequisitesOperator oper = dag.addOperator(name, MachineInfoAveragingPrerequisitesOperator.class);
-        dag.getOperatorMeta(name).getAttributes().put(Context.OperatorContext.APPLICATION_WINDOW_COUNT, appWindowCountMinute);
-        return oper;
-    }
-
-    public MachineInfoAveragingOperator getMachineInfoAveragingOperator(String name, DAG dag) {
-        MachineInfoAveragingOperator oper = dag.addOperator(name, MachineInfoAveragingOperator.class);
-        dag.getOperatorMeta(name).getAttributes().put(Context.OperatorContext.APPLICATION_WINDOW_COUNT, appWindowCountMinute);
-        return oper;
-    }
-
-    public AlertGeneratorOperator getAlertGeneratorOperator(String name, DAG dag) {
-        AlertGeneratorOperator oper = dag.addOperator(name, AlertGeneratorOperator.class);
-        dag.getOperatorMeta(name).getAttributes().put(Context.OperatorContext.APPLICATION_WINDOW_COUNT, appWindowCountMinute);
-        return oper;
-    }
-
-    public RedisOutputOperator<MachineKey, Double> getRedisOutputOperator(String name, DAG dag, Configuration conf, int database) {
-        RedisOutputOperator<MachineKey, Double> oper = dag.addOperator(name, new RedisOutputOperator<MachineKey, Double>());
-        String host = conf.get("machinedata.redis.host", "localhost");
-        int port = conf.getInt("machinedata.redis.port", 6379);
-        oper.setHost(host);
-        oper.setPort(port);
-        oper.setDatabase(database);
-        dag.getOperatorMeta(name).getAttributes().put(Context.OperatorContext.APPLICATION_WINDOW_COUNT, appWindowCountMinute);
-        return oper;
-    }
-
-    public InputPort<Object> getConsole(String name, DAG dag, String prefix) {
-        ConsoleOutputOperator oper = dag.addOperator(name, ConsoleOutputOperator.class);
-        oper.setStringFormat(prefix + ": %s");
-        return oper.input;
-    }
-
-    public ConsoleOutputOperator getConsoleOperator(String name, DAG dag, String prefix) {
-        ConsoleOutputOperator oper = dag.addOperator(name, ConsoleOutputOperator.class);
-        oper.setStringFormat(prefix + ": %s");
-        return oper;
-    }
-=======
->>>>>>> 53329b8b
 
 @SuppressWarnings("unused")
 public class Application implements StreamingApplication
@@ -397,89 +320,5 @@
     }
     */
 
-<<<<<<< HEAD
-    private CalculatorOperator addCalculator(DAG dag, Configuration conf){
-        CalculatorOperator oper = dag.addOperator("Calculator",CalculatorOperator.class);
-        dag.getOperatorMeta("Calculator").getAttributes().put(Context.OperatorContext.APPLICATION_WINDOW_COUNT, appWindowCountMinute);
-        //dag.setAttribute(oper, OperatorContext.INITIAL_PARTITION_COUNT,5);
-
-        setDefaultInputPortQueueCapacity(dag,oper.dataPort);
-
-        //Percentile
-        setDefaultOutputPortQueueCapacity(dag,oper.percentileOutputPort);
-        // the author of this code please fix these warnings
-        RedisOutputOperator redisPercentileOutput= getRedisOutputOperator("RedisPercentileOutput", dag,conf,conf.getInt("machinedata.percentile.redis.db",14));
-        setDefaultInputPortQueueCapacity(dag,redisPercentileOutput.inputInd);
-        dag.addStream("percentile_output", oper.percentileOutputPort,redisPercentileOutput.inputInd);
-
-        //SD
-        setDefaultOutputPortQueueCapacity(dag, oper.sdOutputPort);
-        RedisOutputOperator redisSDOperator= getRedisOutputOperator("RedisSDOutput", dag,conf,conf.getInt("machinedata.sd.redis.db",13));
-        setDefaultInputPortQueueCapacity(dag,redisSDOperator.inputInd);
-        dag.addStream("sd_output", oper.sdOutputPort,redisSDOperator.inputInd);
-
-        //Max
-        setDefaultOutputPortQueueCapacity(dag, oper.maxOutputPort);
-        RedisOutputOperator redisMaxOutput= getRedisOutputOperator("RedisMaxOutput", dag,conf,conf.getInt("machinedata.max.redis.db",12));
-        setDefaultInputPortQueueCapacity(dag,redisMaxOutput.inputInd);
-        dag.addStream("max_output", oper.maxOutputPort,redisMaxOutput.inputInd);
-
-        SmtpOutputOperator smtpOutputOperator = getSmtpOutputOperator("SmtpCalcOperator", dag, conf);
-        dag.addStream("calc_alert_mail", oper.smtpAlert,smtpOutputOperator.input);
-
-        return oper;
-    }
-
-    /**
-     * Create the DAG
-     */
-    @SuppressWarnings("unchecked")
-    @Override
-    public void populateDAG(DAG dag, Configuration conf) {
-
-        if (LAUNCHMODE_YARN.equals(conf.get(DAG.LAUNCH_MODE))) {
-            // settings only affect distributed mode
-          if (dag.getAttributes().get(DAGContext.CONTAINER_MEMORY_MB) == null) {
-              dag.getAttributes().put(DAG.CONTAINER_MEMORY_MB, 2048);
-          }
-          if (dag.getAttributes().get(DAGContext.MASTER_MEMORY_MB) == null) {
-            dag.getAttributes().put(DAG.MASTER_MEMORY_MB, 1024);
-          }
-            //dag.getAttributes().put(DAG.CONTAINERS_MAX_COUNT).setIfAbsent(1);
-        } else if (LAUNCHMODE_LOCAL.equals(conf.get(DAG.LAUNCH_MODE))) {
-        }
-
-        dag.setAttribute(DAG.APPLICATION_NAME, "MachineData-DemoApplication");
-        dag.setAttribute(DAG.DEBUG, false);
-        dag.getAttributes().put(DAG.STREAMING_WINDOW_SIZE_MILLIS, streamingWindowSizeMilliSeconds);
-
-        RandomInformationTupleGenerator randomGen = getRandomInformationTupleGenerator("RandomInfoGenerator", dag);
-        setDefaultOutputPortQueueCapacity(dag,randomGen.outputInline);
-        setDefaultOutputPortQueueCapacity(dag,randomGen.output);
-
-        //dag.setAttribute(randomGen, OperatorContext.INITIAL_PARTITION_COUNT, 16);
-
-        if(conf.getBoolean("machinedata.calculate.average",true)){
-            MachineInfoAveragingPrerequisitesOperator prereqAverageOper=addAverageCalculation(dag, conf);
-            dag.addStream("random_to_avg", randomGen.outputInline, prereqAverageOper.inputPort).setLocality(DAG.Locality.CONTAINER_LOCAL);
-        }
-
-        CalculatorOperator calculatorOperator =addCalculator(dag,conf);
-        dag.addStream("random_to_calculator", randomGen.output,calculatorOperator.dataPort);
-
-        if(conf.getBoolean("machinedata.calculate.percentile",false)){
-             calculatorOperator.setComputePercentile(true);
-        }
-
-        if(conf.getBoolean("machinedata.calculate.sd",false)){
-            calculatorOperator.setComputeSD(true);
-        }
-
-        if(conf.getBoolean("machinedata.calculate.max",false)){
-            calculatorOperator.setComputeMax(true);
-        }
-    }
-=======
-  }
->>>>>>> 53329b8b
+  }
 }