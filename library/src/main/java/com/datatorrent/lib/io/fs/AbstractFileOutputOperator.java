/*
 * Copyright (c) 2014 DataTorrent, Inc. ALL Rights Reserved.
 *
 * Licensed under the Apache License, Version 2.0 (the "License");
 * you may not use this file except in compliance with the License.
 * You may obtain a copy of the License at
 *
 *   http://www.apache.org/licenses/LICENSE-2.0
 *
 * Unless required by applicable law or agreed to in writing, software
 * distributed under the License is distributed on an "AS IS" BASIS,
 * WITHOUT WARRANTIES OR CONDITIONS OF ANY KIND, either express or implied.
 * See the License for the specific language governing permissions and
 * limitations under the License.
 */

package com.datatorrent.lib.io.fs;

import java.io.FilterOutputStream;
import java.io.IOException;
<<<<<<< HEAD

=======
import java.io.OutputStream;
>>>>>>> 694e00dc
import java.util.ArrayList;
import java.util.Iterator;
import java.util.List;
import java.util.Map;
import java.util.concurrent.ExecutionException;

import javax.annotation.Nonnull;
import javax.validation.constraints.Min;
import javax.validation.constraints.NotNull;

import com.google.common.base.Strings;
<<<<<<< HEAD
import com.google.common.cache.CacheBuilder;
import com.google.common.cache.CacheLoader;
import com.google.common.cache.LoadingCache;
import com.google.common.cache.RemovalListener;
import com.google.common.cache.RemovalNotification;
=======
import com.google.common.cache.*;
>>>>>>> 694e00dc
import com.google.common.collect.Maps;

import org.slf4j.Logger;
import org.slf4j.LoggerFactory;

import org.apache.commons.lang.mutable.MutableLong;
import org.apache.commons.lang3.mutable.MutableInt;
import org.apache.hadoop.conf.Configuration;
<<<<<<< HEAD
import org.apache.hadoop.fs.FSDataInputStream;
import org.apache.hadoop.fs.FSDataOutputStream;
import org.apache.hadoop.fs.FileContext;
import org.apache.hadoop.fs.FileStatus;
import org.apache.hadoop.fs.FileSystem;
import org.apache.hadoop.fs.LocalFileSystem;
import org.apache.hadoop.fs.Options;
import org.apache.hadoop.fs.Path;
import org.apache.hadoop.fs.RawLocalFileSystem;
=======
import org.apache.hadoop.fs.*;
import org.apache.hadoop.fs.permission.FsPermission;
>>>>>>> 694e00dc

import com.datatorrent.lib.counters.BasicCounters;

import com.datatorrent.api.BaseOperator;
import com.datatorrent.api.Context;
import com.datatorrent.api.Context.OperatorContext;
import com.datatorrent.api.DefaultInputPort;
import com.datatorrent.api.StreamCodec;
import com.datatorrent.api.annotation.OperatorAnnotation;
<<<<<<< HEAD
import org.apache.hadoop.fs.permission.FsPermission;
=======
>>>>>>> 694e00dc

/**
 * This base implementation for a fault tolerant HDFS output operator,
 * which can handle outputting to multiple files when the output file depends on the tuple.
 * The file a tuple is output to is determined by the getFilePath method. The operator can
 * also output files to rolling mode. In rolling mode by default file names have '.#' appended to the
 * end, where # is an integer. A maximum length for files is specified and whenever the current output
 * file size exceeds the maximum length, output is rolled over to a new file whose name ends in '.#+1'.
 * <br/>
 * <br/>
 * <b>Note:</b> This operator maintains internal state in a map of files names to offsets in the endOffsets
 * field. If the user configures this operator to write to an enormous
 * number of files, there is a risk that the operator will run out of memory. In such a case the
 * user is responsible for maintaining the internal state to prevent the operator from running out
 *
 * BenchMark Results
 * -----------------
 * The operator writes 21 MB/s with the following configuration
 *
 * Container memory size=4G
 * Tuple byte size of 32
 * output to a single file
 * Application window length of 1 second
 *
 * The operator writes 25 MB/s with the following configuration
 *
 * Container memory size=4G
 * Tuple byte size of 32
 * output to a single file
 * Application window length of 30 seconds
 *
 * @displayName FS Writer
 * @category Output
 * @tags fs, file, output operator
 *
 * @param <INPUT> This is the input tuple type.
 *
 * @since 2.0.0
 */
@OperatorAnnotation(checkpointableWithinAppWindow = false)
public abstract class AbstractFileOutputOperator<INPUT> extends BaseOperator
{
  private static final Logger LOG = LoggerFactory.getLogger(AbstractFileOutputOperator.class);

  private static final String TMP_EXTENSION = ".tmp";

  private static final int MAX_NUMBER_FILES_IN_TEARDOWN_EXCEPTION = 25;

  /**
   * Size of the copy buffer used to restore files to checkpointed state.
   */
  private static final int COPY_BUFFER_SIZE = 1024;

  /**
   * The default number of max open files.
   */
  public final static int DEFAULT_MAX_OPEN_FILES = 100;

  /**
   * Keyname to rolling file number.
   */
  protected Map<String, MutableInt> openPart;

  /**
   * Keyname to offset of the current rolling file.
   */
  protected Map<String, MutableLong> endOffsets;

  /**
   * Keyname to counts.
   */
  protected Map<String, MutableLong> counts;

  /**
   * Filename to rotation state mapping during a rotation period. Look at {@link #rotationWindows}
   */
  @NotNull
  protected Map<String, RotationState> rotationStates;

  /**
   * The path of the directory to where files are written.
   */
  @NotNull
  protected String filePath;

  /**
   * The total number of bytes written by the operator.
   */
  protected long totalBytesWritten = 0;

  /**
   * The replication level for your output files.
   */
  @Min(0)
  protected int replication = 0;

  /**
   * The maximum number of open files you can have in your streamsCache.
   */
  @Min(1)
  protected int maxOpenFiles = DEFAULT_MAX_OPEN_FILES;

  /**
   * The maximum length in bytes of a rolling file. The default value of this is Long.MAX_VALUE
   */
  @Min(1)
  protected Long maxLength = Long.MAX_VALUE;

  /**
   * The file rotation window interval.
   * The files are rotated periodically after the specified value of windows have ended. If set to 0 this feature is
   * disabled.
   */
  @Min(0)
  protected int rotationWindows = 0;

  /**
   * True if {@link #maxLength} < {@link Long#MAX_VALUE} or {@link #rotationWindows} > 0
   */
  protected transient boolean rollingFile = false;

  /**
   * The file system used to write to.
   */
  protected transient FileSystem fs;

  protected short filePermission = 0777;

  /**
   * This is the cache which holds open file streams.
   */
  protected transient LoadingCache<String, FSFilterStreamContext> streamsCache;

  /**
   * This is the operator context passed at setup.
   */
  protected transient OperatorContext context;
<<<<<<< HEAD

  /**
   * StopWatch tracking the total time the operator has spent writing bytes.
   */
  private transient long totalWritingTime;
=======

  /**
   * StopWatch tracking the total time the operator has spent writing bytes.
   */
  private transient long totalWritingTime;

  /**
   * File output counters.
   */
  protected final BasicCounters<MutableLong> fileCounters = new BasicCounters<MutableLong>(MutableLong.class);

  protected StreamCodec<INPUT> streamCodec;
>>>>>>> 694e00dc

  /**
   * Number of windows since the last rotation
   */
<<<<<<< HEAD
  protected final BasicCounters<MutableLong> fileCounters = new BasicCounters<MutableLong>(MutableLong.class);
=======
  private int rotationCount;
>>>>>>> 694e00dc

  /**
   * If a filter stream provider is set it is used to obtain the filter that will be applied to data before it is 
   * stored in the file. If it null no filter is applied and data is written as is. Multiple filters can be chained 
   * together by using a filter stream chain provider.
   */
  protected FilterStreamProvider filterStreamProvider;

  /**
   * Number of windows since the last rotation
   */
  private int rotationCount;

  /**
   * This input port receives incoming tuples.
   */
  public final transient DefaultInputPort<INPUT> input = new DefaultInputPort<INPUT>()
  {
    @Override
    public void process(INPUT tuple)
    {
      processTuple(tuple);
    }

    @Override
    public StreamCodec<INPUT> getStreamCodec()
    {
      if (AbstractFileOutputOperator.this.streamCodec == null) {
        return super.getStreamCodec();
      }
      else {
        return streamCodec;
      }
    }
  };

  private static class RotationState {
    boolean notEmpty;
    boolean rotated;
  }

  public AbstractFileOutputOperator()
  {
    endOffsets = Maps.newHashMap();
    counts = Maps.newHashMap();
    openPart = Maps.newHashMap();
    rotationStates = Maps.newHashMap();
  }

  /**
   * Override this method to change the FileSystem instance that is used by the operator.
   * This method is mainly helpful for unit testing.
   * @return A FileSystem object.
   * @throws IOException
   */
  protected FileSystem getFSInstance() throws IOException
  {
    FileSystem tempFS = FileSystem.newInstance(new Path(filePath).toUri(), new Configuration());

    if(tempFS instanceof LocalFileSystem)
    {
      tempFS = ((LocalFileSystem) tempFS).getRaw();
    }

    return tempFS;
  }

  @Override
  public void setup(Context.OperatorContext context)
  {
    LOG.debug("setup initiated");
    rollingFile = (maxLength < Long.MAX_VALUE) || (rotationWindows > 0);

    //Getting required file system instance.
    try {
      fs = getFSInstance();
    }
    catch (IOException ex) {
      throw new RuntimeException(ex);
    }

    if (replication <= 0) {
      replication = fs.getDefaultReplication(new Path(filePath));
    }

    LOG.debug("FS class {}", fs.getClass());

    //When an entry is removed from the cache, removal listener is notified and it closes the output stream.
    RemovalListener<String, FSFilterStreamContext> removalListener = new RemovalListener<String, FSFilterStreamContext>()
    {
      @Override
      public void onRemoval(RemovalNotification<String, FSFilterStreamContext> notification)
      {
        FSFilterStreamContext streamContext = notification.getValue();
        if (streamContext != null) {
          
          //FilterOutputStream filterStream = streamContext.getFilterStream();
          try {
            LOG.debug("closing {}", notification.getKey());
<<<<<<< HEAD

            long start = System.currentTimeMillis();
            value.close();
=======
            long start = System.currentTimeMillis();
            streamContext.close();
            //filterStream.close();
>>>>>>> 694e00dc
            totalWritingTime += System.currentTimeMillis() - start;
          }
          catch (IOException e) {
            throw new RuntimeException(e);
          }
        }
      }
    };

    //Define cache
    CacheLoader<String, FSFilterStreamContext> loader = new CacheLoader<String, FSFilterStreamContext>()
    {
      @Override
      public FSFilterStreamContext load(String filename)
      {
        String partFileName = getPartFileNamePri(filename);
        Path lfilepath = new Path(filePath + Path.SEPARATOR + partFileName);

        FSDataOutputStream fsOutput;

        boolean sawThisFileBefore = endOffsets.containsKey(filename);

        try {
          if (fs.exists(lfilepath)) {
            if(sawThisFileBefore) {
              FileStatus fileStatus = fs.getFileStatus(lfilepath);
              MutableLong endOffset = endOffsets.get(filename);

              if (endOffset != null) {
                endOffset.setValue(fileStatus.getLen());
              }
              else {
                endOffsets.put(filename, new MutableLong(fileStatus.getLen()));
              }

              fsOutput = fs.append(lfilepath);
              LOG.debug("appending to {}", lfilepath);
            }
            //We never saw this file before and we don't want to append
            else {
              //If the file is rolling we need to delete all its parts.
              if(rollingFile) {
                int part = 0;

                while (true) {
                  Path seenPartFilePath = new Path(filePath + Path.SEPARATOR + getPartFileName(filename, part));
                  if (!fs.exists(seenPartFilePath)) {
                    break;
                  }

                  fs.delete(seenPartFilePath, true);
                  part = part + 1;
                }

                fsOutput = fs.create(lfilepath, (short) replication);
              }
              //Not rolling is easy, just delete the file and create it again.
              else {
                fs.delete(lfilepath, true);
                fsOutput = fs.create(lfilepath, (short) replication);
              }
            }
          }
          else {
            fsOutput = fs.create(lfilepath, (short) replication);
            fs.setPermission(lfilepath, FsPermission.createImmutable(filePermission));
          }

          //Get the end offset of the file.

          LOG.info("opened: {}", fs.getFileStatus(lfilepath).getPath());
          return new FSFilterStreamContext(fsOutput);
        }
        catch (IOException e) {
          throw new RuntimeException(e);
        }
      }
    };

    streamsCache = CacheBuilder.newBuilder().maximumSize(maxOpenFiles).removalListener(removalListener).build(loader);

    try {
      LOG.debug("File system class: {}", fs.getClass());
      LOG.debug("end-offsets {}", endOffsets);

      //Restore the files in case they were corrupted and the operator
      Path writerPath = new Path(filePath);
      if (fs.exists(writerPath)) {
        for (String seenFileName: endOffsets.keySet()) {
          String seenFileNamePart = getPartFileNamePri(seenFileName);
          LOG.debug("seenFileNamePart: {}", seenFileNamePart);
          Path seenPartFilePath = new Path(filePath + Path.SEPARATOR + seenFileNamePart);
          if (fs.exists(seenPartFilePath)) {
            LOG.debug("file exists {}", seenFileNamePart);
            long offset = endOffsets.get(seenFileName).longValue();
            FSDataInputStream inputStream = fs.open(seenPartFilePath);
            FileStatus status = fs.getFileStatus(seenPartFilePath);

            if (status.getLen() != offset) {
              LOG.info("file corrupted {} {} {}", seenFileNamePart, offset, status.getLen());
              byte[] buffer = new byte[COPY_BUFFER_SIZE];

              Path tmpFilePath = new Path(filePath + Path.SEPARATOR + seenFileNamePart + TMP_EXTENSION);
              FSDataOutputStream fsOutput = fs.create(tmpFilePath, (short) replication);
              while (inputStream.getPos() < offset) {
                long remainingBytes = offset - inputStream.getPos();
                int bytesToWrite = remainingBytes < COPY_BUFFER_SIZE ? (int)remainingBytes : COPY_BUFFER_SIZE;
                inputStream.read(buffer);
                fsOutput.write(buffer, 0, bytesToWrite);
              }

              flush(fsOutput);
              fsOutput.close();
              inputStream.close();

              FileContext fileContext = FileContext.getFileContext(fs.getUri());
              LOG.debug("temp file path {}, rolling file path {}", tmpFilePath.toString(), status.getPath().toString());
              fileContext.rename(tmpFilePath, status.getPath(), Options.Rename.OVERWRITE);
            }
            else {
              inputStream.close();
            }
          }
        }
      }

      //delete the left over future rolling files produced from the previous crashed instance
      //of this operator.
      if (rollingFile) {
        for(String seenFileName: endOffsets.keySet()) {
          try {
            Integer part = openPart.get(seenFileName).getValue() + 1;

            while (true) {
              Path seenPartFilePath = new Path(filePath + Path.SEPARATOR + getPartFileName(seenFileName, part));
              if (!fs.exists(seenPartFilePath)) {
                break;
              }

              fs.delete(seenPartFilePath, true);
              part = part + 1;
            }

            Path seenPartFilePath = new Path(filePath + Path.SEPARATOR + getPartFileName(seenFileName,
                                      openPart.get(seenFileName).intValue()));

            //Handle the case when restoring to a checkpoint where the current rolling file
            //already has a length greater than max length.
            if (fs.getFileStatus(seenPartFilePath).getLen() > maxLength) {
              LOG.debug("rotating file at setup.");
              rotate(seenFileName);
            }
          }
          catch (IOException e) {
            throw new RuntimeException(e);
          }
          catch (ExecutionException e) {
            throw new RuntimeException(e);
          }
        }
      }

      LOG.debug("setup completed");
      LOG.debug("end-offsets {}", endOffsets);
    }
    catch (IOException e) {
      throw new RuntimeException(e);
    }

    this.context = context;

    fileCounters.setCounter(Counters.TOTAL_BYTES_WRITTEN,
                            new MutableLong());
    fileCounters.setCounter(Counters.TOTAL_TIME_WRITING_MILLISECONDS,
                            new MutableLong());
  }

  @Override
  public void teardown()
  {
    List<String> fileNames = new ArrayList<String>();
    int numberOfFailures = 0;
    IOException savedException = null;

    //Close all the streams you can
    Map<String, FSFilterStreamContext> openStreams = streamsCache.asMap();
    for(String seenFileName: openStreams.keySet()) {
      //FilterOutputStream filterStream = openStreams.get(seenFileName).getFilterStream();
      FSFilterStreamContext fsFilterStreamContext = openStreams.get(seenFileName);
      try {
        long start = System.currentTimeMillis();
<<<<<<< HEAD
        outputStream.close();
=======
        //filterStream.close();
        fsFilterStreamContext.close();
>>>>>>> 694e00dc
        totalWritingTime += System.currentTimeMillis() - start;
      }
      catch (IOException ex) {
        //Count number of failures
        numberOfFailures++;
        //Add names of first N failed files to list
        if(fileNames.size() < MAX_NUMBER_FILES_IN_TEARDOWN_EXCEPTION) {
          fileNames.add(seenFileName);
          //save exception
          savedException = ex;
        }
      }
    }

    //Try to close the file system
    boolean fsFailed = false;

    try {
      fs.close();
    }
    catch (IOException ex) {
      //Closing file system failed
      savedException = ex;
      fsFailed = true;
    }

    //There was a failure closing resources
    if (savedException != null) {
      String errorMessage = "";

      //File system failed to close
      if(fsFailed) {
        errorMessage += "Closing the fileSystem failed. ";
      }

      //Print names of atmost first N files that failed to close
      if(!fileNames.isEmpty()) {
        errorMessage += "The following files failed closing: ";
      }

      for(String seenFileName: fileNames) {
        errorMessage += seenFileName + ", ";
      }

      if(numberOfFailures > MAX_NUMBER_FILES_IN_TEARDOWN_EXCEPTION) {
        errorMessage += (numberOfFailures - MAX_NUMBER_FILES_IN_TEARDOWN_EXCEPTION) +
                        " more files failed.";
      }

      //Fail
      throw new RuntimeException(errorMessage, savedException);
    }

    long currentTimeStamp = System.currentTimeMillis();
  }

  /**
   * This method processes received tuples.
   * Tuples are written out to the appropriate files as determined by the getFileName method.
   * If the output port is connected incoming tuples are also converted and emitted on the appropriate output port.
   * @param tuple An incoming tuple which needs to be processed.
   */
  protected void processTuple(INPUT tuple)
  {
    String fileName = getFileName(tuple);

    if (Strings.isNullOrEmpty(fileName)) {
      return;
    }

    try {
      FilterOutputStream fsOutput = streamsCache.get(fileName).getFilterStream();
      byte[] tupleBytes = getBytesForTuple(tuple);
      long start = System.currentTimeMillis();
      fsOutput.write(tupleBytes);
      totalWritingTime += System.currentTimeMillis() - start;
      totalBytesWritten += tupleBytes.length;
      MutableLong currentOffset = endOffsets.get(fileName);

      if(currentOffset == null) {
        currentOffset = new MutableLong(0);
        endOffsets.put(fileName, currentOffset);
      }

      currentOffset.add(tupleBytes.length);

      if (rotationWindows > 0) {
        getRotationState(fileName).notEmpty = true;
      }

      if (rollingFile && currentOffset.longValue() > maxLength) {
        LOG.debug("Rotating file {} {}", fileName, currentOffset.longValue());
        rotate(fileName);
      }

      MutableLong count = counts.get(fileName);
      if (count == null) {
        count = new MutableLong(0);
        counts.put(fileName, count);
      }

      count.add(1);
    }
    catch (IOException ex) {
      throw new RuntimeException(ex);
    }
    catch (ExecutionException ex) {
      throw new RuntimeException(ex);
    }
  }

  /**
   * This method rolls over to the next files.
   * @param fileName The file that you are rolling.
   * @throws IllegalArgumentException
   * @throws IOException
   * @throws ExecutionException
   */
  protected void rotate(String fileName) throws IllegalArgumentException,
                                                IOException,
                                                ExecutionException
  {
    counts.remove(fileName);
    streamsCache.invalidate(fileName);
    MutableInt mi = openPart.get(fileName);
    int rotatedFileIndex = mi.getValue();
    mi.add(1);
    LOG.debug("Part file index: {}", openPart);
    endOffsets.get(fileName).setValue(0L);

    rotateHook(getPartFileName(fileName, rotatedFileIndex));

    if (rotationWindows > 0) {
      getRotationState(fileName).rotated = true;
    }
  }

  private RotationState getRotationState(String fileName)
  {
    RotationState rotationState = rotationStates.get(fileName);
    if (rotationState == null) {
      rotationState = new RotationState();
      rotationStates.put(fileName, rotationState);
    }
    return rotationState;
  }

  /**
   * This hook is called after a rolling file part has filled up and is closed. The hook is passed
   * the name of the file part that has just completed closed.
   * @param finishedFile The name of the file part that has just completed and closed.
   */
  protected void rotateHook(@SuppressWarnings("unused") String finishedFile)
  {
    //Do nothing by default
  }

  /**
   * This method is used to force buffers to be flushed at the end of the window.
   * flush must be used on a local file system, so an if statement checks to
   * make sure that hflush is used on local file systems.
   * @param fsOutput      output stream
   * @throws IOException
   */
  protected void flush(FSDataOutputStream fsOutput) throws IOException
  {
    if(fs instanceof LocalFileSystem ||
       fs instanceof RawLocalFileSystem) {
      fsOutput.flush();
    }
    else {
      fsOutput.hflush();
    }
  }

  /**
   * Gets the current rolling file name.
   * @param fileName The base name of the files you are rolling over.
   * @return The name of the current rolling file.
   */
  protected String getPartFileNamePri(String fileName)
  {
    if (!rollingFile) {
      return fileName;
    }

    MutableInt part = openPart.get(fileName);

    if (part == null) {
      part = new MutableInt(0);
      openPart.put(fileName, part);
      LOG.debug("First file part number {}", part);
    }

    return getPartFileName(fileName,
                           part.intValue());
  }

  /**
   * This method constructs the next rolling files name based on the
   * base file name and the number in the sequence of rolling files.
   * @param fileName The base name of the file.
   * @param part The part number of the rolling file.
   * @return The rolling file name.
   */
  protected String getPartFileName(String fileName,
                                   int part)
  {
    return fileName + "." + part;
  }

  @Override
  public void beginWindow(long windowId)
  {
    try {
      Map<String, FSFilterStreamContext> openStreams = streamsCache.asMap();
      for (FSFilterStreamContext streamContext : openStreams.values()) {
        streamContext.initializeContext();
      }
    } catch (IOException e) {
      throw new RuntimeException(e);
    }
  }

    @Override
  public void endWindow()
  {
    try {
<<<<<<< HEAD
      Map<String, FSDataOutputStream> openStreams = streamsCache.asMap();
      for (FSDataOutputStream fsOutput : openStreams.values()) {
        long start = System.currentTimeMillis();
        fsOutput.hflush();
        totalWritingTime += System.currentTimeMillis() - start;
=======
      Map<String, FSFilterStreamContext> openStreams = streamsCache.asMap();
      for (FSFilterStreamContext streamContext: openStreams.values()) {
        long start = System.currentTimeMillis();
        streamContext.finalizeContext();
        totalWritingTime += System.currentTimeMillis() - start;
        //streamContext.resetFilter();
>>>>>>> 694e00dc
      }
    }
    catch (IOException e) {
      throw new RuntimeException(e);
    }

    if (rotationWindows > 0) {
      if (++rotationCount == rotationWindows) {
        rotationCount = 0;
        // Rotate the files
        Iterator<String> iterator = streamsCache.asMap().keySet().iterator();
        while (iterator.hasNext()) {
          String filename = iterator.next();
          // Rotate the file if the following conditions are met
          // 1. The file is not already rotated during this period for other reasons such as max length is reached
          //     or rotate was explicitly called externally
          // 2. The file is not empty
          RotationState rotationState = rotationStates.get(filename);
          boolean rotate = false;
          if (rotationState != null) {
            rotate = !rotationState.rotated && rotationState.notEmpty;
            rotationState.notEmpty = false;
          }
          if (rotate) {
            try {
              rotate(filename);
            } catch (IOException e) {
              throw new RuntimeException(e);
            } catch (ExecutionException e) {
              throw new RuntimeException(e);
            }
          }
          if (rotationState != null) {
            rotationState.rotated = false;
          }
        }
      }
    }

    fileCounters.getCounter(Counters.TOTAL_TIME_WRITING_MILLISECONDS).setValue(totalWritingTime);
    fileCounters.getCounter(Counters.TOTAL_BYTES_WRITTEN).setValue(totalBytesWritten);
    context.setCounters(fileCounters);
  }

  /**
   * This method determines the file that a received tuple is written out to.
   * @param tuple The tuple which can be used to determine the output file name.
   * @return The name of the file this tuple will be written out to.
   */
  protected abstract String getFileName(INPUT tuple);

  /**
   * This method converts a tuple into bytes, so that it can be written out to a filesystem.
   * @param tuple A received tuple to be converted into bytes.
   * @return The received tuple in byte form.
   */
  protected abstract byte[] getBytesForTuple(INPUT tuple);

  /**
   * Sets the path of the working directory where files are being written.
   * @param dir The path of the working directory where files are being written.
   */
  public void setFilePath(@Nonnull String dir)
  {
    this.filePath = dir;
  }

  /**
   * Returns the path of the working directory where files are being written.
   * @return The path of the working directory where files are being written.
   */
  public String getFilePath()
  {
    return this.filePath;
  }

  /**
   * Sets the maximum length of a an output file in bytes. By default this is null,
   * if this is not null then the output operator is in rolling mode.
   * @param maxLength The maximum length of an output file in bytes, when in rolling mode.
   */
  public void setMaxLength(long maxLength)
  {
    this.maxLength = maxLength;
  }

  /**
   * Sets the maximum length of a an output file in bytes, when in rolling mode. By default
   * this is null, if this is not null then the operator is in rolling mode.
   * @return The maximum length of an output file in bytes, when in rolling mode.
   */
  public long getMaxLength()
  {
    return maxLength;
  }

  /**
   * Gets the file rotation window interval.
   * The files are rotated periodically after the specified number of windows have ended.
   * @return The number of windows
   */
  public int getRotationWindows()
  {
    return rotationWindows;
  }

  /**
   * Sets the file rotation window interval.
   * The files are rotated periodically after the specified number of windows have ended.
   * @param rotationWindows The number of windows
   */
  public void setRotationWindows(int rotationWindows)
  {
    this.rotationWindows = rotationWindows;
  }

  /**
   * Set the maximum number of files which can be written to at a time.
   * @param maxOpenFiles The maximum number of files which can be written to at a time.
   */
  public void setMaxOpenFiles(int maxOpenFiles)
  {
    this.maxOpenFiles = maxOpenFiles;
  }

  /**
   * Get the maximum number of files which can be open.
   * @return The maximum number of files which can be open.
   */
  public int getMaxOpenFiles()
  {
    return this.maxOpenFiles;
  }

   /**
   * Get the permission on the file which is being written.
   * @return filePermission
   */
  public short getFilePermission()
  {
    return filePermission;
  }

  /**
   * Set the permission on the file which is being written.
   * @param filePermission
   */
  public void setFilePermission(short filePermission)
  {
    this.filePermission = filePermission;
  }

<<<<<<< HEAD
=======
  /**
   * Get the filter stream provider 
   * @return The filter stream provider.
   */
  public FilterStreamProvider getFilterStreamProvider()
  {
    return filterStreamProvider;
  }

  /**
   * Set the filter stream provider. When a non-null provider is specified it will be used to supply the filter that 
   * will be  applied to data before it is stored in the file.
   * @param filterStreamProvider The filter stream provider
   */
  public void setFilterStreamProvider(FilterStreamProvider filterStreamProvider)
  {
    this.filterStreamProvider = filterStreamProvider;
  }

>>>>>>> 694e00dc
  public static enum Counters
  {
    /**
     * An enum for counters representing the total number of bytes written
     * by the operator.
     */
    TOTAL_BYTES_WRITTEN,

    /**
     * An enum for counters representing the total time the operator has
     * been operational for.
     */
    TOTAL_TIME_WRITING_MILLISECONDS
  }

  private class FSFilterStreamContext implements FilterStreamContext<FilterOutputStream>
  {
    
    private FSDataOutputStream outputStream;
    
    private FilterStreamContext filterContext;
    private NonCloseableFilterOutputStream outputWrapper;
    
    public FSFilterStreamContext(FSDataOutputStream outputStream) throws IOException
    {
      this.outputStream = outputStream;     
      outputWrapper = new NonCloseableFilterOutputStream(outputStream);
      //resetFilter();
      initializeContext();
    }

    @Override
    public FilterOutputStream getFilterStream()
    {
      if (filterContext != null) {
        return filterContext.getFilterStream();
      }
      return outputStream;
    }

    @Override
    public void finalizeContext() throws IOException
    {
      if (filterContext != null) {
        filterContext.finalizeContext();
        outputWrapper.flush();
      }
      outputStream.hflush();
      if (filterStreamProvider != null) {
        filterStreamProvider.reclaimFilterStreamContext(filterContext);
      }
    }
    
    public void initializeContext() throws IOException
    {
      if (filterStreamProvider != null) {
        filterContext = filterStreamProvider.getFilterStreamContext(outputWrapper);
      }
    }
    
    public void close() throws IOException
    {
      //finalizeContext();
      if (filterContext != null) {
        filterContext.getFilterStream().close();
      }
      outputStream.close();
    }
    
  }
  
  private static class NonCloseableFilterOutputStream extends FilterOutputStream 
  {
    public NonCloseableFilterOutputStream(OutputStream out)
    {
      super(out);
    }

    @Override
    public void close() throws IOException
    {
    }
  }

  /**
   * Return the filter to use. If this method returns a filter the filter is applied to data before the data is stored
   * in the file. If it returns null no filter is applied and data is written as is. Override this method to provide
   * the filter implementation. Multiple filters can be chained together to return a chain filter.
   *
   * @param outputStream
   * @return
   */
  /*
  protected FilterStreamContext getStreamContext(OutputStream outputStream) throws IOException
  {
    return null;
  }
  */

}<|MERGE_RESOLUTION|>--- conflicted
+++ resolved
@@ -18,11 +18,7 @@
 
 import java.io.FilterOutputStream;
 import java.io.IOException;
-<<<<<<< HEAD
-
-=======
 import java.io.OutputStream;
->>>>>>> 694e00dc
 import java.util.ArrayList;
 import java.util.Iterator;
 import java.util.List;
@@ -34,15 +30,7 @@
 import javax.validation.constraints.NotNull;
 
 import com.google.common.base.Strings;
-<<<<<<< HEAD
-import com.google.common.cache.CacheBuilder;
-import com.google.common.cache.CacheLoader;
-import com.google.common.cache.LoadingCache;
-import com.google.common.cache.RemovalListener;
-import com.google.common.cache.RemovalNotification;
-=======
 import com.google.common.cache.*;
->>>>>>> 694e00dc
 import com.google.common.collect.Maps;
 
 import org.slf4j.Logger;
@@ -51,20 +39,8 @@
 import org.apache.commons.lang.mutable.MutableLong;
 import org.apache.commons.lang3.mutable.MutableInt;
 import org.apache.hadoop.conf.Configuration;
-<<<<<<< HEAD
-import org.apache.hadoop.fs.FSDataInputStream;
-import org.apache.hadoop.fs.FSDataOutputStream;
-import org.apache.hadoop.fs.FileContext;
-import org.apache.hadoop.fs.FileStatus;
-import org.apache.hadoop.fs.FileSystem;
-import org.apache.hadoop.fs.LocalFileSystem;
-import org.apache.hadoop.fs.Options;
-import org.apache.hadoop.fs.Path;
-import org.apache.hadoop.fs.RawLocalFileSystem;
-=======
 import org.apache.hadoop.fs.*;
 import org.apache.hadoop.fs.permission.FsPermission;
->>>>>>> 694e00dc
 
 import com.datatorrent.lib.counters.BasicCounters;
 
@@ -74,10 +50,6 @@
 import com.datatorrent.api.DefaultInputPort;
 import com.datatorrent.api.StreamCodec;
 import com.datatorrent.api.annotation.OperatorAnnotation;
-<<<<<<< HEAD
-import org.apache.hadoop.fs.permission.FsPermission;
-=======
->>>>>>> 694e00dc
 
 /**
  * This base implementation for a fault tolerant HDFS output operator,
@@ -215,18 +187,11 @@
    * This is the operator context passed at setup.
    */
   protected transient OperatorContext context;
-<<<<<<< HEAD
 
   /**
    * StopWatch tracking the total time the operator has spent writing bytes.
    */
   private transient long totalWritingTime;
-=======
-
-  /**
-   * StopWatch tracking the total time the operator has spent writing bytes.
-   */
-  private transient long totalWritingTime;
 
   /**
    * File output counters.
@@ -234,16 +199,11 @@
   protected final BasicCounters<MutableLong> fileCounters = new BasicCounters<MutableLong>(MutableLong.class);
 
   protected StreamCodec<INPUT> streamCodec;
->>>>>>> 694e00dc
 
   /**
    * Number of windows since the last rotation
    */
-<<<<<<< HEAD
-  protected final BasicCounters<MutableLong> fileCounters = new BasicCounters<MutableLong>(MutableLong.class);
-=======
   private int rotationCount;
->>>>>>> 694e00dc
 
   /**
    * If a filter stream provider is set it is used to obtain the filter that will be applied to data before it is 
@@ -251,11 +211,6 @@
    * together by using a filter stream chain provider.
    */
   protected FilterStreamProvider filterStreamProvider;
-
-  /**
-   * Number of windows since the last rotation
-   */
-  private int rotationCount;
 
   /**
    * This input port receives incoming tuples.
@@ -343,15 +298,9 @@
           //FilterOutputStream filterStream = streamContext.getFilterStream();
           try {
             LOG.debug("closing {}", notification.getKey());
-<<<<<<< HEAD
-
-            long start = System.currentTimeMillis();
-            value.close();
-=======
             long start = System.currentTimeMillis();
             streamContext.close();
             //filterStream.close();
->>>>>>> 694e00dc
             totalWritingTime += System.currentTimeMillis() - start;
           }
           catch (IOException e) {
@@ -543,12 +492,8 @@
       FSFilterStreamContext fsFilterStreamContext = openStreams.get(seenFileName);
       try {
         long start = System.currentTimeMillis();
-<<<<<<< HEAD
-        outputStream.close();
-=======
         //filterStream.close();
         fsFilterStreamContext.close();
->>>>>>> 694e00dc
         totalWritingTime += System.currentTimeMillis() - start;
       }
       catch (IOException ex) {
@@ -777,20 +722,12 @@
   public void endWindow()
   {
     try {
-<<<<<<< HEAD
-      Map<String, FSDataOutputStream> openStreams = streamsCache.asMap();
-      for (FSDataOutputStream fsOutput : openStreams.values()) {
-        long start = System.currentTimeMillis();
-        fsOutput.hflush();
-        totalWritingTime += System.currentTimeMillis() - start;
-=======
       Map<String, FSFilterStreamContext> openStreams = streamsCache.asMap();
       for (FSFilterStreamContext streamContext: openStreams.values()) {
         long start = System.currentTimeMillis();
         streamContext.finalizeContext();
         totalWritingTime += System.currentTimeMillis() - start;
         //streamContext.resetFilter();
->>>>>>> 694e00dc
       }
     }
     catch (IOException e) {
@@ -943,8 +880,6 @@
     this.filePermission = filePermission;
   }
 
-<<<<<<< HEAD
-=======
   /**
    * Get the filter stream provider 
    * @return The filter stream provider.
@@ -964,7 +899,6 @@
     this.filterStreamProvider = filterStreamProvider;
   }
 
->>>>>>> 694e00dc
   public static enum Counters
   {
     /**
