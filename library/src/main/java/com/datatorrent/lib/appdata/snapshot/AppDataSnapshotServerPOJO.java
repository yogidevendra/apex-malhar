/*
 * Copyright (c) 2015 DataTorrent, Inc.
 *
 * Licensed under the Apache License, Version 2.0 (the "License");
 * you may not use this file except in compliance with the License.
 * You may obtain a copy of the License at
 *
 *   http://www.apache.org/licenses/LICENSE-2.0
 *
 * Unless required by applicable law or agreed to in writing, software
 * distributed under the License is distributed on an "AS IS" BASIS,
 * WITHOUT WARRANTIES OR CONDITIONS OF ANY KIND, either express or implied.
 * See the License for the specific language governing permissions and
 * limitations under the License.
 */
package com.datatorrent.lib.appdata.snapshot;

import java.util.Map;

import javax.validation.constraints.NotNull;

import com.google.common.base.Preconditions;

import com.datatorrent.lib.appdata.gpo.GPOGetters;
import com.datatorrent.lib.appdata.gpo.GPOMutable;
import com.datatorrent.lib.appdata.gpo.GPOUtils;

/**
 * This operator accepts a list of POJOs, and serves the data under the {@link SnapshotSchema}.
 * Each POJO represents a row in the table, and the full list of POJOs represents a table.
<<<<<<< HEAD
 * @displayName App Data Snapshot Server
 * @category App Data
 * @tags appdata, snapshot, pojo
=======
 * @displayName App Data Snapshot POJO Server
 * @category Output
 * @tags app data, snapshot, pojo
>>>>>>> 0a08e764
 */
public class AppDataSnapshotServerPOJO extends AbstractAppDataSnapshotServer<Object>
{
  /**
   * Flag indicating whether or not the first tuple was processed.
   */
  private boolean firstTupleProcessed = false;

  @NotNull
  private Map<String, String> fieldToGetter;
  /**
   * The getters for retrieving values from input POJOs.
   */
  private GPOGetters getters;

  /**
   * Create the operator.
   */
  public AppDataSnapshotServerPOJO()
  {
    //Do nothing
  }

  @Override
  public GPOMutable convert(Object inputEvent)
  {
    firstTuple(inputEvent);

    GPOMutable convertedResult = new GPOMutable(schema.getValuesDescriptor());

    GPOUtils.copyPOJOToGPO(convertedResult, getters, inputEvent);
    return convertedResult;
  }

  /**
   * A helper method which builds the getter methods for retrieving fields from pojos.
   * @param inputEvent An input POJO.
   */
  private void firstTuple(Object inputEvent)
  {
    if(firstTupleProcessed) {
      return;
    }

    firstTupleProcessed = true;

    Class<?> clazz = inputEvent.getClass();

    getters = GPOUtils.buildGPOGetters(fieldToGetter,
                                       schema.getValuesDescriptor(),
                                       clazz);
  }

  /**
   * This sets the fieldToGetter map. The fieldToGetter map defines how to retrieve a field specified
   * in the schema from an input POJO.
   * @param fieldToGetter The map from a field in the schema to its corresponding getter.
   */
  public void setFieldToGetter(@NotNull Map<String, String> fieldToGetter)
  {
    this.fieldToGetter = Preconditions.checkNotNull(fieldToGetter);
  }

  /**
   * This gets the fieldToGetter map.
   * @return The fieldToGetter map.
   */
  public Map<String, String> getFieldToGetter()
  {
    return fieldToGetter;
  }
}<|MERGE_RESOLUTION|>--- conflicted
+++ resolved
@@ -28,15 +28,9 @@
 /**
  * This operator accepts a list of POJOs, and serves the data under the {@link SnapshotSchema}.
  * Each POJO represents a row in the table, and the full list of POJOs represents a table.
-<<<<<<< HEAD
- * @displayName App Data Snapshot Server
- * @category App Data
- * @tags appdata, snapshot, pojo
-=======
  * @displayName App Data Snapshot POJO Server
  * @category Output
  * @tags app data, snapshot, pojo
->>>>>>> 0a08e764
  */
 public class AppDataSnapshotServerPOJO extends AbstractAppDataSnapshotServer<Object>
 {
