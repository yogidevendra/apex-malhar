--- conflicted
+++ resolved
@@ -60,11 +60,7 @@
  * @param <T> event type
  * @since 0.9.4
  */
-<<<<<<< HEAD
-public interface BucketManager<T extends Bucketable> extends Cloneable
-=======
-public interface BucketManager<T>
->>>>>>> e556383a
+public interface BucketManager<T> extends Cloneable
 {
   void setBucketStore(@Nonnull BucketStore<T> bucketStore);
 
@@ -146,7 +142,6 @@
    * @return newly created manager without any data.
    * @throws java.lang.CloneNotSupportedException
    */
-<<<<<<< HEAD
   BucketManager<T> clone() throws CloneNotSupportedException;
 
   /*
@@ -154,9 +149,6 @@
    */
   @Deprecated
   BucketManager<T> cloneWithProperties();
-=======
-  BucketManager<T> cloneWithProperties() throws CloneNotSupportedException;
->>>>>>> e556383a
 
   void setBucketCounters(@Nonnull BasicCounters<MutableLong> stats);
 
